--- conflicted
+++ resolved
@@ -1,4 +1,3 @@
-<<<<<<< HEAD
 # Ignore virtual environment directories
 venv/
 *.venv
@@ -9,13 +8,9 @@
 *.pyc
 *.pyo
 __pycache__/
-
+Saved_Media/
+Assets/
 # Ignore distribution and build directories
 build/
 dist/
-*.egg-info/
-=======
-__pycache__/
-Saved_Media/
-Assets/
->>>>>>> 4b824961
+*.egg-info/