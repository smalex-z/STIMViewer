# \file    qt_interface.py
# \author  IDS Imaging Development Systems GmbH
# \date    2024-02-20
#
# \brief   This sample showcases the usage of the ids_peak API
#          in setting camera parameters, starting/stopping the image acquisition
#          and how to record a video using the ids_peak_ipl API.
#
# \version 1.0
#
# Copyright (C) 2024, IDS Imaging Development Systems GmbH.
#
# The information in this document is subject to change without notice
# and should not be construed as a commitment by IDS Imaging Development Systems GmbH.
# IDS Imaging Development Systems GmbH does not assume any responsibility for any errors
# that may appear in this document.
#
# This document, or source code, is provided solely as an example of how to utilize
# IDS Imaging Development Systems GmbH software libraries in a sample application.
# IDS Imaging Development Systems GmbH does not assume any responsibility
# for the use or reliability of any portion of this document.
#
# General permission to copy or modify is hereby granted.

import sys
import time
import cv2
import numpy as np

from typing import Optional

from camera import Camera
from time import time
from display import Display
from projection import ProjectDisplay
from ids_peak import ids_peak


try:
    from PyQt5 import QtCore, QtWidgets, QtGui
    from PyQt5.QtCore import Qt
    from PyQt5.QtCore import pyqtSlot as Slot
    from PyQt5.QtWidgets import QLabel, QFrame, QSizePolicy
    from PyQt5.QtGui import QGuiApplication
except ImportError:
    from PyQt5 import QtCore, QtWidgets, QtGui
    from PyQt5.QtCore import Qt
    from PyQt5.QtCore import pyqtSlot as Slot
<<<<<<< HEAD
    from PyQt5.QtWidgets import QLabel, QFrame, QSizePolicy
=======
    from PyQt5.QtWidgets import QLabel
    from PyQt5.QtGui import QGuiApplication

>>>>>>> 4b824961


ids_peak.Library.Initialize()
print("IDS peak library initialized.")

class Interface(QtWidgets.QMainWindow):
    """
    Interface provides a GUI to interact with the camera,
    but it is not necessary to understand how to use the API of ids_peak or
    ids_peak_ipl.
    """

    messagebox_signal = QtCore.pyqtSignal((str, str))
    start_button_signal = QtCore.pyqtSignal()

    def __init__(self, cam_module: Optional[Camera] = None):
        """
        :param cam_module: Camera object to access parameters
        """
        qt_instance = QtWidgets.QApplication(sys.argv)
        super().__init__()
        self.last_frame_time = time()  # Track time of the last frame

        self.set_camera(cam_module)

        self.gui_init()
        self._qt_instance = qt_instance
        self._qt_instance.aboutToQuit.connect(self._close)

        self.setMinimumSize(700, 650)

    def gui_init(self):
        self.widget = QtWidgets.QWidget(self)
        self._layout = QtWidgets.QVBoxLayout()
        self.widget.setLayout(self._layout)
        self.setCentralWidget(self.widget)
        self.display = None
        self.projection = None
        self.acquisition_thread = None

        # Buttons
        self._button_start = None
        self._button_exit = None
        self._button_software_trigger = None
        self._button_start_hardware_acquisition = None
        self._hardware_status = False #False = Display Start, False = End
        self._recording_status = False #False = Display Start, False = End

        self._button_exit = None

        # Dropdowns set to None placeholders
        self._dropdown_pixel_format = None
        self._dropdown_hardware_trigger_line = None # Dropdown for hardware trigger line

        self.messagebox_signal[str, str].connect(self.message)

        self._GUIfps_label = None
        self._frame_count = 0
        self._error_cont = 0
        self._gain_label = None


        self._gain_slider = None

    # Common interface start
    def is_gui(self):
        return True
    
    def set_camera(self, cam_module):
        self._camera = cam_module
    
    #GUI Creation
    def _create_button_bar(self):
        """Create the button bar with all necessary controls and widgets."""
        # Initialize button bar widget and layout
        button_bar = QtWidgets.QWidget(self.centralWidget())
        button_bar_layout = QtWidgets.QGridLayout()

<<<<<<< HEAD
        # Hardware Trigger Dropdown Initialization 
        self._dropdown_trigger_line = QtWidgets.QComboBox()

        # Populate the dropdown with trigger lines
        self._dropdown_trigger_line.addItem("Line0")
        self._dropdown_trigger_line.addItem("Line1")   
        self._dropdown_trigger_line.addItem("Line2")
        self._dropdown_trigger_line.addItem("Line3")

        # Connect a signal to self.change_hardware_trigger_line method
        self._dropdown_trigger_line.currentIndexChanged.connect(self.change_hardware_trigger_line)
=======
        # Acquisition Buttons
        self._button_start_hardware_acquisition = QtWidgets.QPushButton("Start Hardware Acquisition")
        self._button_start_hardware_acquisition.clicked.connect(self._start_hardware_acquisition)

        # Recording Buttons
        self._button_start_recording = QtWidgets.QPushButton("Start Recording")
        self._button_start_recording.clicked.connect(self._start_recording)
>>>>>>> 4b824961

        # Pixel Format Dropdown
        self._dropdown_pixel_format = QtWidgets.QComboBox()
        formats = self._camera.node_map.FindNode("PixelFormat").Entries()
        for idx in formats:
            if (idx.AccessStatus() not in [ids_peak.NodeAccessStatus_NotAvailable, ids_peak.NodeAccessStatus_NotImplemented]
                    and self._camera.conversion_supported(idx.Value())):
                self._dropdown_pixel_format.addItem(idx.SymbolicValue())
        self._dropdown_pixel_format.currentIndexChanged.connect(self.change_pixel_format)

        # Snapshot Button
        self._button_software_trigger = QtWidgets.QPushButton("Snapshot")
        self._button_software_trigger.clicked.connect(self._trigger_sw_trigger)
        
        
        # Projection Buttons
        self._button_calibrate = QtWidgets.QPushButton("Calibrate")
        self._button_calibrate.clicked.connect(self._calibrate)

<<<<<<< HEAD
        # Acquisition Buttons
        self._button_start_hardware_acquisition = QtWidgets.QPushButton("Start Hardware Acquisition")
        self._button_start_hardware_acquisition.clicked.connect(self._start_hardware_acquisition)
        self._button_start_hardware_acquisition.setEnabled(True) # Initialize hardware acquisition button to enabled

        self._button_stop_hardware_acquisition = QtWidgets.QPushButton("Stop Hardware Acquisition")
        self._button_stop_hardware_acquisition.clicked.connect(self._stop_hardware_acquisition)
        self._button_stop_hardware_acquisition.setEnabled(False)

        # Recording Buttons
        self._button_start_recording = QtWidgets.QPushButton("Start Recording")
        self._button_start_recording.clicked.connect(self._start_recording)
        self._button_start_recording.setEnabled(True) # Initialize recording button to enabled

        self._button_stop_recording = QtWidgets.QPushButton("Stop Recording")
        self._button_stop_recording.clicked.connect(self._stop_recording)
        self._button_stop_recording.setEnabled(False)
=======
        self._button_project_white = QtWidgets.QPushButton("Project White")
        self._button_project_white.clicked.connect(self._project_white)
>>>>>>> 4b824961

        # Gain Controls
        self._gain_label = QtWidgets.QLabel("<b>Gain:</b>")
        self._gain_label.setMaximumWidth(70)

        self._gain_slider = QtWidgets.QSlider(QtCore.Qt.Orientation.Vertical)
        self._gain_slider.setRange(100, 1000)
        self._gain_slider.setSingleStep(1)
        self._gain_slider.valueChanged.connect(self._update_gain)

        self._spinbox_gain = QtWidgets.QDoubleSpinBox()
        self._spinbox_gain.valueChanged.connect(self.change_slider_gain)

        # Digital Gain Controls
        self._dgain_label = QtWidgets.QLabel("<b>D-Gain:</b>")
        self._dgain_label.setMaximumWidth(70)

        self._dgain_slider = QtWidgets.QSlider(QtCore.Qt.Orientation.Vertical)
        self._dgain_slider.setRange(100, 1000)
        self._dgain_slider.setSingleStep(1)
        self._dgain_slider.valueChanged.connect(self._update_dgain)

        self._spinbox_dgain = QtWidgets.QDoubleSpinBox()
        self._spinbox_dgain.valueChanged.connect(self.change_slider_dgain)

        # Button Zoom In
        self._zoom_label = QtWidgets.QLabel("<b>Zoom:</b>")
        self._zoom_label.setMaximumWidth(70)

        self._zoom_slider = QtWidgets.QSlider(QtCore.Qt.Orientation.Vertical)
        self._zoom_slider.setRange(100, 1000)
        self._zoom_slider.setSingleStep(1)
        self._zoom_slider.valueChanged.connect(self._update_zoom)

        self._spinbox_zoom = QtWidgets.QDoubleSpinBox()
        self._spinbox_zoom.valueChanged.connect(self.change_slider_zoom)

        # Add Widgets to Layout
        button_bar_layout.addWidget(self._button_start_hardware_acquisition, 0, 0, 1, 2)
<<<<<<< HEAD
        button_bar_layout.addWidget(self._button_stop_hardware_acquisition, 0, 2, 1, 2)
        button_bar_layout.addWidget(self._button_start_recording, 1, 0, 1, 2)
        button_bar_layout.addWidget(self._button_stop_recording, 1, 2, 1, 2)
        button_bar_layout.addWidget(self._button_software_trigger, 2, 0, 1, 2)
        button_bar_layout.addWidget(self._dropdown_pixel_format, 2, 2, 1, 2)
        button_bar_layout.addWidget(self._dropdown_trigger_line, 3, 1, 1, 2) # Position trigger line dropdown
=======
        button_bar_layout.addWidget(self._button_start_recording, 0, 2, 1, 2)
        button_bar_layout.addWidget(self._button_software_trigger, 1, 0, 1, 2)
        button_bar_layout.addWidget(self._dropdown_pixel_format, 1, 2, 1, 2)
        button_bar_layout.addWidget(self._button_calibrate, 2, 0, 1, 2)
        button_bar_layout.addWidget(self._button_project_white, 2, 2, 1, 2)
>>>>>>> 4b824961

        # Move gain controls to the right column
        button_bar_layout.addWidget(self._gain_label, 0, 4)
        button_bar_layout.addWidget(self._spinbox_gain, 6, 4)
        button_bar_layout.addWidget(self._gain_slider, 1, 4, 5, 1, Qt.AlignHCenter)

        button_bar_layout.addWidget(self._dgain_label, 0, 5)
        button_bar_layout.addWidget(self._spinbox_dgain, 6, 5)
        button_bar_layout.addWidget(self._dgain_slider, 1, 5, 5, 1, Qt.AlignHCenter)

        button_bar_layout.addWidget(self._zoom_label, 0, 6)
        button_bar_layout.addWidget(self._spinbox_zoom, 6, 6)
        button_bar_layout.addWidget(self._zoom_slider, 1, 6, 5, 1, Qt.AlignHCenter)

        # ToolTips:
        # Buttons
        self._button_start_hardware_acquisition.setToolTip("Start/Stop acquiring images using hardware triggering rather than real time(RT) acquisition. Hardware Trigger FPS must stay <45 hz")
        self._button_start_recording.setToolTip("Start/Stop recording video of the live feed.")
        self._button_software_trigger.setToolTip("Save the next processed frame.")

        # Slider Lables
        self._gain_label.setToolTip("Adjust the analog gain level (brightness).")
        self._dgain_label.setToolTip("Adjust the digital gain level.")
        self._zoom_label.setToolTip("Zoom in and out of the displayed image.")

        # Set Layout and Add to Main Layout
        button_bar.setLayout(button_bar_layout)
        self._layout.addWidget(button_bar)

    def _create_statusbar(self):
        status_bar = QtWidgets.QWidget(self.centralWidget())
        status_bar_layout = QtWidgets.QHBoxLayout()
        status_bar_layout.setContentsMargins(0, 0, 0, 0)

        # Add a horizontal line separator
        separator = QFrame(self)
        separator.setFrameShape(QFrame.HLine)
        separator.setFrameShadow(QFrame.Sunken)
        separator.setSizePolicy(QSizePolicy.Expanding, QSizePolicy.Fixed)
        self._layout.addWidget(separator)

        # Acquisition Label (Left)
        self.acq_label = QLabel("Acquisition Mode: RealTime", self)
        self.acq_label.setStyleSheet("font-size: 14px; color: green;")
        self.acq_label.setAlignment(Qt.AlignLeft)
        self.acq_label.setToolTip("Current Acquisition Mode")

        # Spacer to push FPS label to the right
        spacer = QtWidgets.QSpacerItem(40, 20, QSizePolicy.Expanding, QSizePolicy.Minimum)

        # FPS Label (Right)
        self.GUIfps_label = QLabel("GUI FPS: 0.00", self)
        self.GUIfps_label.setStyleSheet("font-size: 14px; color: green;")
        self.GUIfps_label.setAlignment(Qt.AlignRight)
        self.GUIfps_label.setToolTip("Calculated FPS over a rolling average of 2 seconds. If set to hardware trigger mode, camera only supports <45 fps.")

        # Add widgets to the layout
        status_bar_layout.addWidget(self.acq_label)
        status_bar_layout.addItem(spacer)  # Pushes the FPS label to the right
        status_bar_layout.addWidget(self.GUIfps_label)

        status_bar.setLayout(status_bar_layout)
        self._layout.addWidget(status_bar)

    def _close(self):
        self._camera.killed = True
        self.acquisition_thread.join()


    def start_window(self):
        self.display = Display()
        self._layout.addWidget(self.display)
        self._create_button_bar()
        self._create_statusbar()

        screens = QGuiApplication.screens()
        if len(screens) > 1:
            screen = screens[1] 
        else:
            screen = screens[0]

        self.projection = ProjectDisplay(screen)
    
    def start_interface(self):
        self._gain_slider.setMaximum(int(self._camera.max_gain * 100))
        self._spinbox_gain.setMaximum(self._camera.max_gain)
        self._spinbox_gain.setMinimum(1.0)
        self._spinbox_dgain.setMinimum(1.0)
        self._spinbox_zoom.setMinimum(1.0)
        
        QtCore.QCoreApplication.setApplicationName(
            "STIMViewer")
        self.show()
        self._qt_instance.exec()


    def _trigger_sw_trigger(self):
        self._camera.save_image = True

    def _start_hardware_acquisition(self):
<<<<<<< HEAD
        self._camera.stop_realtime_acquisition()
        self._camera.start_hardware_acquisition()
        self._button_start_hardware_acquisition.setEnabled(False)
        self._dropdown_pixel_format.setEnabled(False)
        self._dropdown_trigger_line.setEnabled(False) # Disable hardware trigger line while acquisition is active
        self._button_stop_hardware_acquisition.setEnabled(True)
        
        QtCore.QMetaObject.invokeMethod(self.acq_label, "setText",
                                    QtCore.Qt.QueuedConnection,
                                    QtCore.Q_ARG(str, f"Acquisition Mode: Hardware"))

    def _stop_hardware_acquisition(self):
        self._camera.stop_hardware_acquisition()
        self._camera.start_realtime_acquisition()
        self._button_start_hardware_acquisition.setEnabled(True)
        self._dropdown_pixel_format.setEnabled(True)
        if self._button_start_hardware_acquisition.isEnabled():
            self._dropdown_trigger_line.setEnabled(True) # Enable hardware trigger line while recording and acquisition is stopped
        elif self._button_start_recording.isEnabled():
            self._dropdown_trigger_line.setEnabled(False)
        self._button_stop_hardware_acquisition.setEnabled(False)

        QtCore.QMetaObject.invokeMethod(self.acq_label, "setText",
=======
        if(not self._hardware_status):
            self._camera.stop_realtime_acquisition()
            self._camera.start_hardware_acquisition()
            QtCore.QMetaObject.invokeMethod(self.acq_label, "setText",
                                    QtCore.Qt.QueuedConnection,
                                    QtCore.Q_ARG(str, f"Acquisition Mode: Hardware"))
            self._button_start_hardware_acquisition.setText("Stop Hardware Acquisition")
        else:
            self._camera.stop_hardware_acquisition()
            self._camera.start_realtime_acquisition()
            QtCore.QMetaObject.invokeMethod(self.acq_label, "setText",
>>>>>>> 4b824961
                                    QtCore.Qt.QueuedConnection,
                                    QtCore.Q_ARG(str, f"Acquisition Mode: RealTime"))
            self._button_start_hardware_acquisition.setText("Start Hardware Acquisition")
        self._hardware_status = not self._hardware_status
        

    def _start_recording(self):
<<<<<<< HEAD
        self._camera.start_recording()
        self._button_start_recording.setEnabled(False)
        self._button_stop_recording.setEnabled(True)
        self._button_start_hardware_acquisition.setEnabled(False)
        self._button_stop_hardware_acquisition.setEnabled(False)
        self._dropdown_trigger_line.setEnabled(False) # Disable hardware trigger line changing while recording is started


    def _stop_recording(self):
        self._camera.stop_recording()
        self._button_stop_recording.setEnabled(False)
        if self._button_start_hardware_acquisition.isEnabled() == False:
            self._dropdown_trigger_line.setEnabled(True) # Enable hardware trigger line while recording and hardware acquisition is off
        if self._camera.acquisition_mode == 1: # HW Trigger is mode 1
            self._button_stop_hardware_acquisition.setEnabled(True)
=======
        if(not self._recording_status):
            self._camera.start_recording()
            self._button_start_hardware_acquisition.setEnabled(False)
            self._button_start_recording.setText("Stop Recording")
>>>>>>> 4b824961
        else:
            self._camera.stop_recording()
            self._button_start_hardware_acquisition.setEnabled(True)
            self._button_start_recording.setText("Start Recording")
        self._recording_status = not self._recording_status

    def _calibrate(self):
        # TODO: Calibrate
        self._camera.start_calibration()
    
    def _project_white(self):
        # TODO: Project White
        print("Projecting White:")
        self.projection.show_image_fullscreen_on_second_monitor(cv2.imread("./Assets/solid_white_image.png"), self._camera.translation_matrix)
        "PlaceHolder"


    def change_pixel_format(self):
        pixel_format = self._dropdown_pixel_format.currentText()
        self._camera.change_pixel_format(pixel_format)

    # Called when hardware trigger line dropdown changes
    # Gets selected trigger line and tells Camera to update its trigger source
    def change_hardware_trigger_line(self):
        chosen_line = self._dropdown_trigger_line.currentText()
        print(f"Chosen hardware trigger line: {chosen_line}")
        if chosen_line == "TriggerLine": # ignore choice if label is chosen
            return
        self._camera.change_hardware_trigger_line(chosen_line)

    def on_image_received(self, image):
        """
        Processes the received image for the video stream.

        :param image: takes an image for the video preview seen onscreen
        """
        # Calculate FPS
        GUIfps = self._camera.get_actual_fps()

        # Update the FPS label
        QtCore.QMetaObject.invokeMethod(self.GUIfps_label, "setText",
                                    QtCore.Qt.QueuedConnection,
                                    QtCore.Q_ARG(str, f"GUI FPS: {GUIfps}"))

        # Process and display the image
        image_numpy = image.get_numpy_1D().copy()
        qt_image = QtGui.QImage(
            image_numpy,
            image.Width(),
            image.Height(),
            QtGui.QImage.Format_RGB32
        )
             
        try:
            self.display.on_image_received(qt_image)
        except Exception as e:
            print(f"Error updating Display, {e}")

    def on_projection_received(self, image, homography_matrix = None):
        """
        Update Projection Image
        """

        # Process and display the image             
        try:
            self.projection.show_image_fullscreen_on_second_monitor(image, homography_matrix)
        except Exception as e:
            print(f"Error updating Projection, {e}")
        


    def warning(self, message: str):
        self.messagebox_signal.emit("Warning", message)

    def information(self, message: str):
        self.messagebox_signal.emit("Information", message)



    #Slot SW Trigger
    @Slot(str, str)
    def message(self, typ: str, message: str):
        if typ == "Warning":
            QtWidgets.QMessageBox.warning(
                self, "Warning", message, QtWidgets.QMessageBox.Ok)
        else:
            QtWidgets.QMessageBox.information(
                self, "Information", message, QtWidgets.QMessageBox.Ok)

    #Slot Gain
    @Slot(float)
    def change_slider_gain(self, val):
        self._gain_slider.setValue(int(val * 100))

    @Slot(int)
    def _update_gain(self, val):
        self._spinbox_gain.setValue(val / 100)
        self._camera.target_gain = val / 100
        self._camera.node_map.FindNode("GainSelector").SetCurrentEntry("AnalogAll")
        self._camera.set_remote_device_value("Gain", val / 100)

    #Slot Gain
    @Slot(float)
    def change_slider_dgain(self, val):
        self._dgain_slider.setValue(int(val * 100))

    @Slot(int)
    def _update_dgain(self, val):
        self._spinbox_dgain.setValue(val / 100)
        self._camera.target_dgain = val / 100
        self._camera.node_map.FindNode("GainSelector").SetCurrentEntry("DigitalAll")
        self._camera.set_remote_device_value("Gain", val / 100)
    
    @Slot(float)
    def change_slider_zoom(self, val):
        self._zoom_slider.setValue(int(val * 100))

    @Slot(int)
    def _update_zoom(self, val):
        self._spinbox_zoom.setValue(val / 100)
        self.display.set_zoom(val / 100)
<|MERGE_RESOLUTION|>--- conflicted
+++ resolved
@@ -46,13 +46,9 @@
     from PyQt5 import QtCore, QtWidgets, QtGui
     from PyQt5.QtCore import Qt
     from PyQt5.QtCore import pyqtSlot as Slot
-<<<<<<< HEAD
     from PyQt5.QtWidgets import QLabel, QFrame, QSizePolicy
-=======
-    from PyQt5.QtWidgets import QLabel
     from PyQt5.QtGui import QGuiApplication
 
->>>>>>> 4b824961
 
 
 ids_peak.Library.Initialize()
@@ -105,7 +101,7 @@
 
         # Dropdowns set to None placeholders
         self._dropdown_pixel_format = None
-        self._dropdown_hardware_trigger_line = None # Dropdown for hardware trigger line
+        self._dropdown_trigger_line = None # Dropdown for hardware trigger line
 
         self.messagebox_signal[str, str].connect(self.message)
 
@@ -131,7 +127,14 @@
         button_bar = QtWidgets.QWidget(self.centralWidget())
         button_bar_layout = QtWidgets.QGridLayout()
 
-<<<<<<< HEAD
+        # Acquisition Buttons
+        self._button_start_hardware_acquisition = QtWidgets.QPushButton("Start Hardware Acquisition")
+        self._button_start_hardware_acquisition.clicked.connect(self._start_hardware_acquisition)
+
+        # Recording Buttons
+        self._button_start_recording = QtWidgets.QPushButton("Start Recording")
+        self._button_start_recording.clicked.connect(self._start_recording)
+
         # Hardware Trigger Dropdown Initialization 
         self._dropdown_trigger_line = QtWidgets.QComboBox()
 
@@ -143,15 +146,6 @@
 
         # Connect a signal to self.change_hardware_trigger_line method
         self._dropdown_trigger_line.currentIndexChanged.connect(self.change_hardware_trigger_line)
-=======
-        # Acquisition Buttons
-        self._button_start_hardware_acquisition = QtWidgets.QPushButton("Start Hardware Acquisition")
-        self._button_start_hardware_acquisition.clicked.connect(self._start_hardware_acquisition)
-
-        # Recording Buttons
-        self._button_start_recording = QtWidgets.QPushButton("Start Recording")
-        self._button_start_recording.clicked.connect(self._start_recording)
->>>>>>> 4b824961
 
         # Pixel Format Dropdown
         self._dropdown_pixel_format = QtWidgets.QComboBox()
@@ -162,6 +156,10 @@
                 self._dropdown_pixel_format.addItem(idx.SymbolicValue())
         self._dropdown_pixel_format.currentIndexChanged.connect(self.change_pixel_format)
 
+        # Enable dropdowns
+        self._dropdown_pixel_format.setEnabled(True)
+        self._dropdown_trigger_line.setEnabled(True)
+
         # Snapshot Button
         self._button_software_trigger = QtWidgets.QPushButton("Snapshot")
         self._button_software_trigger.clicked.connect(self._trigger_sw_trigger)
@@ -171,14 +169,16 @@
         self._button_calibrate = QtWidgets.QPushButton("Calibrate")
         self._button_calibrate.clicked.connect(self._calibrate)
 
-<<<<<<< HEAD
+        self._button_project_white = QtWidgets.QPushButton("Project White")
+        self._button_project_white.clicked.connect(self._project_white)
+
         # Acquisition Buttons
         self._button_start_hardware_acquisition = QtWidgets.QPushButton("Start Hardware Acquisition")
         self._button_start_hardware_acquisition.clicked.connect(self._start_hardware_acquisition)
         self._button_start_hardware_acquisition.setEnabled(True) # Initialize hardware acquisition button to enabled
 
         self._button_stop_hardware_acquisition = QtWidgets.QPushButton("Stop Hardware Acquisition")
-        self._button_stop_hardware_acquisition.clicked.connect(self._stop_hardware_acquisition)
+        # self._button_stop_hardware_acquisition.clicked.connect(self._stop_hardware_acquisition)
         self._button_stop_hardware_acquisition.setEnabled(False)
 
         # Recording Buttons
@@ -187,12 +187,8 @@
         self._button_start_recording.setEnabled(True) # Initialize recording button to enabled
 
         self._button_stop_recording = QtWidgets.QPushButton("Stop Recording")
-        self._button_stop_recording.clicked.connect(self._stop_recording)
+        # self._button_stop_recording.clicked.connect(self._stop_recording)
         self._button_stop_recording.setEnabled(False)
-=======
-        self._button_project_white = QtWidgets.QPushButton("Project White")
-        self._button_project_white.clicked.connect(self._project_white)
->>>>>>> 4b824961
 
         # Gain Controls
         self._gain_label = QtWidgets.QLabel("<b>Gain:</b>")
@@ -232,20 +228,12 @@
 
         # Add Widgets to Layout
         button_bar_layout.addWidget(self._button_start_hardware_acquisition, 0, 0, 1, 2)
-<<<<<<< HEAD
-        button_bar_layout.addWidget(self._button_stop_hardware_acquisition, 0, 2, 1, 2)
-        button_bar_layout.addWidget(self._button_start_recording, 1, 0, 1, 2)
-        button_bar_layout.addWidget(self._button_stop_recording, 1, 2, 1, 2)
-        button_bar_layout.addWidget(self._button_software_trigger, 2, 0, 1, 2)
-        button_bar_layout.addWidget(self._dropdown_pixel_format, 2, 2, 1, 2)
-        button_bar_layout.addWidget(self._dropdown_trigger_line, 3, 1, 1, 2) # Position trigger line dropdown
-=======
         button_bar_layout.addWidget(self._button_start_recording, 0, 2, 1, 2)
         button_bar_layout.addWidget(self._button_software_trigger, 1, 0, 1, 2)
         button_bar_layout.addWidget(self._dropdown_pixel_format, 1, 2, 1, 2)
         button_bar_layout.addWidget(self._button_calibrate, 2, 0, 1, 2)
         button_bar_layout.addWidget(self._button_project_white, 2, 2, 1, 2)
->>>>>>> 4b824961
+        button_bar_layout.addWidget(self._dropdown_trigger_line, 3, 1, 1, 2) # Position trigger line dropdown
 
         # Move gain controls to the right column
         button_bar_layout.addWidget(self._gain_label, 0, 4)
@@ -346,34 +334,10 @@
         self._camera.save_image = True
 
     def _start_hardware_acquisition(self):
-<<<<<<< HEAD
-        self._camera.stop_realtime_acquisition()
-        self._camera.start_hardware_acquisition()
-        self._button_start_hardware_acquisition.setEnabled(False)
-        self._dropdown_pixel_format.setEnabled(False)
-        self._dropdown_trigger_line.setEnabled(False) # Disable hardware trigger line while acquisition is active
-        self._button_stop_hardware_acquisition.setEnabled(True)
-        
-        QtCore.QMetaObject.invokeMethod(self.acq_label, "setText",
-                                    QtCore.Qt.QueuedConnection,
-                                    QtCore.Q_ARG(str, f"Acquisition Mode: Hardware"))
-
-    def _stop_hardware_acquisition(self):
-        self._camera.stop_hardware_acquisition()
-        self._camera.start_realtime_acquisition()
-        self._button_start_hardware_acquisition.setEnabled(True)
-        self._dropdown_pixel_format.setEnabled(True)
-        if self._button_start_hardware_acquisition.isEnabled():
-            self._dropdown_trigger_line.setEnabled(True) # Enable hardware trigger line while recording and acquisition is stopped
-        elif self._button_start_recording.isEnabled():
-            self._dropdown_trigger_line.setEnabled(False)
-        self._button_stop_hardware_acquisition.setEnabled(False)
-
-        QtCore.QMetaObject.invokeMethod(self.acq_label, "setText",
-=======
         if(not self._hardware_status):
             self._camera.stop_realtime_acquisition()
             self._camera.start_hardware_acquisition()
+            self._dropdown_trigger_line.setEnabled(False)
             QtCore.QMetaObject.invokeMethod(self.acq_label, "setText",
                                     QtCore.Qt.QueuedConnection,
                                     QtCore.Q_ARG(str, f"Acquisition Mode: Hardware"))
@@ -382,40 +346,26 @@
             self._camera.stop_hardware_acquisition()
             self._camera.start_realtime_acquisition()
             QtCore.QMetaObject.invokeMethod(self.acq_label, "setText",
->>>>>>> 4b824961
                                     QtCore.Qt.QueuedConnection,
                                     QtCore.Q_ARG(str, f"Acquisition Mode: RealTime"))
             self._button_start_hardware_acquisition.setText("Start Hardware Acquisition")
+            if not self._recording_status:
+                self._dropdown_trigger_line.setEnabled(True)
         self._hardware_status = not self._hardware_status
         
 
     def _start_recording(self):
-<<<<<<< HEAD
-        self._camera.start_recording()
-        self._button_start_recording.setEnabled(False)
-        self._button_stop_recording.setEnabled(True)
-        self._button_start_hardware_acquisition.setEnabled(False)
-        self._button_stop_hardware_acquisition.setEnabled(False)
-        self._dropdown_trigger_line.setEnabled(False) # Disable hardware trigger line changing while recording is started
-
-
-    def _stop_recording(self):
-        self._camera.stop_recording()
-        self._button_stop_recording.setEnabled(False)
-        if self._button_start_hardware_acquisition.isEnabled() == False:
-            self._dropdown_trigger_line.setEnabled(True) # Enable hardware trigger line while recording and hardware acquisition is off
-        if self._camera.acquisition_mode == 1: # HW Trigger is mode 1
-            self._button_stop_hardware_acquisition.setEnabled(True)
-=======
         if(not self._recording_status):
             self._camera.start_recording()
             self._button_start_hardware_acquisition.setEnabled(False)
+            self._dropdown_trigger_line.setEnabled(False)
             self._button_start_recording.setText("Stop Recording")
->>>>>>> 4b824961
         else:
             self._camera.stop_recording()
             self._button_start_hardware_acquisition.setEnabled(True)
             self._button_start_recording.setText("Start Recording")
+            if not self._hardware_status:
+                self._dropdown_trigger_line.setEnabled(True)
         self._recording_status = not self._recording_status
 
     def _calibrate(self):
